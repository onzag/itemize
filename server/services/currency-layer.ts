--- conflicted
+++ resolved
@@ -21,16 +21,11 @@
 }
 
 export class CurrencyLayerService extends CurrencyFactorsProvider<ICurrencyLayerConfig> {
-<<<<<<< HEAD
-
   public static isGlobal() {
     return true;
   }
 
   private requestInfo() {
-=======
-  private async requestInfo() {
->>>>>>> a56de7f1
     return new Promise<CurrencyLayerResponse>((resolve, reject) => {
       this.globalCache.redisClient.get(
         CACHED_CURRENCY_RESPONSE,
